--- conflicted
+++ resolved
@@ -74,14 +74,11 @@
 #include "../hydro/hydro.hpp"
 #include "../field/field.hpp"
 #include "../coordinates/coordinates.hpp" // Coordinates
-<<<<<<< HEAD
 #ifdef INCLUDE_CHEMISTRY
 #include "../chemistry/species.hpp"
 #endif
 
 // this class header
-=======
->>>>>>> 7ab1bbaf
 #include "outputs.hpp"
 
 //--------------------------------------------------------------------------------------
@@ -314,15 +311,12 @@
 {
   Hydro *phyd = pmb->phydro;
   Field *pfld = pmb->pfield;
-<<<<<<< HEAD
 #ifdef INCLUDE_CHEMISTRY
 	ChemSpecies *pspec = pmb->pspec;
 #endif
   std::stringstream str;
-=======
   num_vars_ = 0;
   OutputData *pod;
->>>>>>> 7ab1bbaf
 
   // (lab-frame) density
   if (output_params.variable.compare("D") == 0 || 
@@ -461,27 +455,6 @@
       AppendOutputDataNode(pod);
       num_vars_+=3;
     }
-<<<<<<< HEAD
-  }
-#ifdef INCLUDE_CHEMISTRY
-  if (CHEMISTRY_ENABLED) {
-		//go over each species, and output as scaler fields
-		for (int ispec=0; ispec < NSPECIES; ispec++) {
-			if (output_params.variable.compare("s") == 0 || 
-					output_params.variable.compare("prim") == 0 ||
-					output_params.variable.compare("cons") == 0) {
-				pov = new OutputVariable; 
-				pov->type = "SCALARS";
-				pov->name = pspec->pchemnet->species_names[ispec];
-				pov->data.InitWithShallowSlice(pspec->s,4,ispec,1);
-				pod->AppendNode(pov); // magnetic field vector
-				var_added++;
-			}
-		}
-  }
-#endif
-=======
->>>>>>> 7ab1bbaf
 
     // each component of cell-centered magnetic field
     if (output_params.variable.compare("bcc1") == 0) {
@@ -550,6 +523,22 @@
       num_vars_++;
     }
   }
+
+#ifdef INCLUDE_CHEMISTRY
+  //go over each species, and output as scaler fields
+  for (int ispec=0; ispec < NSPECIES; ispec++) {
+    if (output_params.variable.compare("s") == 0 || 
+        output_params.variable.compare("prim") == 0 ||
+        output_params.variable.compare("cons") == 0) {
+      pod = new OutputData;
+      pod->type = "SCALARS";
+      pod->name = pspec->pchemnet->species_names[ispec];
+      pod->data.InitWithShallowSlice(pspec->s,4,ispec,1);
+      AppendOutputDataNode(pod);
+      num_vars_+=3;
+    }
+  }
+#endif
 
   // throw an error if output variable name not recognized
   if (num_vars_==0) {
