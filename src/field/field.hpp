--- conflicted
+++ resolved
@@ -35,14 +35,9 @@
   FaceField b;       // time-integrator memory register #1
   FaceField b1;      // time-integrator memory register #2
   FaceField b2;      // time-integrator memory register #3
-<<<<<<< HEAD
+  // (no more than MAX_NREGISTER allowed)
 
   // cell-averaged (or 2nd order cell-centered approx.) magnetic fields
-=======
-  // (no more than MAX_NREGISTER allowed)
-
-  // cell-centered magnetic fields
->>>>>>> 0fb8c8d8
   AthenaArray<Real> bcc;  // time-integrator memory register #1
 
   //-------- begin fourth-order MHD
