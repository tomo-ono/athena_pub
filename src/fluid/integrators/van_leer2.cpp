//======================================================================================
// Athena++ astrophysical MHD code
// Copyright (C) 2014 James M. Stone  <jmstone@princeton.edu>
//
// This program is free software: you can redistribute and/or modify it under the terms
// of the GNU General Public License (GPL) as published by the Free Software Foundation,
// either version 3 of the License, or (at your option) any later version.
//
// This program is distributed in the hope that it will be useful, but WITHOUT ANY
// WARRANTY; without even the implied warranty of MERCHANTABILITY or FITNESS FOR A 
// PARTICULAR PURPOSE.  See the GNU General Public License for more details.
//
// You should have received a copy of GNU GPL in the file LICENSE included in the code
// distribution.  If not see <http://www.gnu.org/licenses/>.
//======================================================================================

// C++ headers
#include <algorithm>   // min,max

// Primary header
#include "fluid_integrator.hpp"

// Athena headers
#include "../../athena.hpp"                  // enums, macros, Real
#include "../../athena_arrays.hpp"           // AthenaArray
#include "../../coordinates/coordinates.hpp" // Coordinates
#include "../fluid.hpp"                      // Fluid
#include "../../field/field.hpp"             // Fields
#include "../../mesh.hpp"                    // MeshBlock
#include "../srcterms/srcterms.hpp"          // PhysicalSourceTerms()

#ifdef OPENMP_PARALLEL
#include <omp.h>
#endif

//======================================================================================
//! \file van_leer2.cpp
//  \brief van-Leer (MUSCL-Hancock) second-order integrator
//======================================================================================

//--------------------------------------------------------------------------------------
//! \fn  void FluidIntegrator::Predict
//  \brief predictor step for 2nd order VL integrator

void FluidIntegrator::OneStep(MeshBlock *pmb,AthenaArray<Real> &u, AthenaArray<Real> &w,
  InterfaceField &b, AthenaArray<Real> &bcc, const int step)
{
  int tid=0;
  int is = pmb->is; int js = pmb->js; int ks = pmb->ks;
  int ie = pmb->ie; int je = pmb->je; int ke = pmb->ke;
  int max_nthreads = pmb->pmy_domain->pmy_mesh->nthreads_mesh;
<<<<<<< HEAD
 
  AthenaArray<Real> b1,b2,b3,e_x1f,e_x2f,e_x3f,w_x1f,w_x2f,w_x3f;
  b1.InitWithShallowCopy(pmb->pfield->b.x1f);
  b2.InitWithShallowCopy(pmb->pfield->b.x2f);
  b3.InitWithShallowCopy(pmb->pfield->b.x3f);
  e_x1f.InitWithShallowCopy(pmb->pfield->e.x1f);
  e_x2f.InitWithShallowCopy(pmb->pfield->e.x2f);
  e_x3f.InitWithShallowCopy(pmb->pfield->e.x3f);
  w_x1f.InitWithShallowCopy(pmb->pfield->wght.x1f);
  w_x2f.InitWithShallowCopy(pmb->pfield->wght.x2f);
  w_x3f.InitWithShallowCopy(pmb->pfield->wght.x3f);

  Real dt;
  if (step == 1) {
    dt = 0.5*(pmb->pmy_domain->pmy_mesh->dt);
  } else {
    dt = (pmb->pmy_domain->pmy_mesh->dt);
  }
=======

  AthenaArray<Real> u = pmb->pfluid->u.ShallowCopy();
  AthenaArray<Real> w = pmb->pfluid->w.ShallowCopy();
  AthenaArray<Real> u1 = pmb->pfluid->u1.ShallowCopy();

  AthenaArray<Real> bcc = pmb->pfield->bcc.ShallowCopy();
  AthenaArray<Real> b1i = pmb->pfield->b.x1f.ShallowCopy();
  AthenaArray<Real> b2i = pmb->pfield->b.x2f.ShallowCopy();
  AthenaArray<Real> b3i = pmb->pfield->b.x3f.ShallowCopy();
  AthenaArray<Real> e_x1f = pmb->pfield->e.x1f.ShallowCopy();
  AthenaArray<Real> e_x2f = pmb->pfield->e.x2f.ShallowCopy();
  AthenaArray<Real> e_x3f = pmb->pfield->e.x3f.ShallowCopy();
  AthenaArray<Real> w_x1f = pmb->pfield->wght.x1f.ShallowCopy();
  AthenaArray<Real> w_x2f = pmb->pfield->wght.x2f.ShallowCopy();
  AthenaArray<Real> w_x3f = pmb->pfield->wght.x3f.ShallowCopy();
>>>>>>> acce12c2

#pragma omp parallel default(shared) private(tid) num_threads(max_nthreads)
{
#ifdef OPENMP_PARALLEL
  tid=omp_get_thread_num();
#endif
  AthenaArray<Real> wl, wr, flx, area, vol;
  wl.InitWithShallowSlice(wl_,3,tid,1);
  wr.InitWithShallowSlice(wr_,3,tid,1);
  flx.InitWithShallowSlice(flx_,3,tid,1);
  area.InitWithShallowSlice(face_area_,2,tid,1);
  vol.InitWithShallowSlice(cell_volume_,2,tid,1);

//--------------------------------------------------------------------------------------
// i-direction

  for (int k=ks; k<=ke; ++k){ 

#pragma omp for schedule(static)
    for (int j=js; j<=je; ++j){

      if (step == 1) {  // reconstruction for predict step
        for (int n=0; n<NFLUID; ++n){
#pragma simd
        for (int i=is; i<=ie+1; ++i){
          wl(n,i) = w(n,k,j,i-1);
          wr(n,i) = w(n,k,j,i  );
        }}
        if (MAGNETIC_FIELDS_ENABLED) {
#pragma simd
          for (int i=is; i<=ie+1; ++i){
            wl(IBY,i) = bcc(IB2,k,j,i-1);
            wl(IBZ,i) = bcc(IB3,k,j,i-1);
            wr(IBY,i) = bcc(IB2,k,j,i  );
            wr(IBZ,i) = bcc(IB3,k,j,i  );
          }
        }
      } else {  // reconstruction for correct step
        for (int n=0; n<NFLUID; ++n) {
          ReconstructionFuncX1(n,n,k,j,w,wl,wr);
        }
        if (MAGNETIC_FIELDS_ENABLED) {
          ReconstructionFuncX1(IB2,IBY,k,j,bcc,wl,wr);
          ReconstructionFuncX1(IB3,IBZ,k,j,bcc,wl,wr);
        }
      }

      RiemannSolver(k,j,is,ie+1,IVX,b1,wl,wr,flx);

      pmb->pcoord->Face1Area(k,j,is,ie+1,area);
      pmb->pcoord->CellVolume(k,j,is,ie,vol);

      for (int n=0; n<NFLUID; ++n){
#pragma simd
        for (int i=is; i<=ie; ++i){
          Real& ui  = u(n,k,j,i);
          Real& flxi   = flx(n,  i);
          Real& flxip1 = flx(n,i+1);

          Real& area_i   = area(i);
          Real& area_ip1 = area(i+1);
          Real& dvol = vol(i);
 
          u(n,k,j,i) -= dt*(area_ip1*flxip1 - area_i*flxi)/dvol;
        }
      }

      if (MAGNETIC_FIELDS_ENABLED) {
#pragma simd
        for (int i=is; i<=ie+1; ++i){
          e_x1f(X1E3,k,j,i) = -flx(IBY,i); // flx(IBY) = (v1*b2 - v2*b1) = -EMFZ
          e_x1f(X1E2,k,j,i) =  flx(IBZ,i); // flx(IBZ) = (v1*b3 - v3*b1) =  EMFY
// estimate weight used to upwind electric fields in GS07 algorithm
          Real fac = (1024)*dt/pmb->pcoord->CenterWidth1(k,j,i);
          Real rat = std::min( 0.5, (fac*flx(IDN,i)/(u(IDN,k,j,i-1)+u(IDN,k,j,i))) );
          w_x1f(k,j,i) = 0.5 + std::max(-0.5,rat);
        }
      }

    }
  }

//--------------------------------------------------------------------------------------
// j-direction

  if (pmb->block_size.nx2 > 1) {

    for (int k=ks; k<=ke; ++k){

#pragma omp for schedule(static)
      for (int j=js; j<=je+1; ++j){

        if (step == 1) {  // reconstruction for predict step
          for (int n=0; n<NFLUID; ++n){
#pragma simd
          for (int i=is; i<=ie; ++i){
            wl(n,i) = w(n,k,j-1,i);
            wr(n,i) = w(n,k,j  ,i);
          }}
          if (MAGNETIC_FIELDS_ENABLED) {
#pragma simd
            for (int i=is; i<=ie; ++i){
              wl(IBY,i) = bcc(IB3,k,j-1,i);
              wl(IBZ,i) = bcc(IB1,k,j-1,i);
              wr(IBY,i) = bcc(IB3,k,j  ,i);
              wr(IBZ,i) = bcc(IB1,k,j  ,i);
            }
          }
        } else {  // reconstruction for correct step
          for (int n=0; n<NFLUID; ++n) {
            ReconstructionFuncX2(n,n,k,j,w,wl,wr);
          }
          if (MAGNETIC_FIELDS_ENABLED) {
            ReconstructionFuncX2(IB3,IBY,k,j,bcc,wl,wr);
            ReconstructionFuncX2(IB1,IBZ,k,j,bcc,wl,wr);
          }
        }

        RiemannSolver(k,j,is,ie,IVY,b2,wl,wr,flx); 

        pmb->pcoord->Face2Area(k,j,is,ie,area);

        if (j>js) {
          pmb->pcoord->CellVolume(k,j-1,is,ie,vol);
          for (int n=0; n<NFLUID; ++n){
#pragma simd
            for (int i=is; i<=ie; ++i){
              Real& flxj  = flx(n,i);
              Real& area_i   = area(i);
              Real& dvol = vol(i);
  
              u(n,k,j-1,i) -= dt*area_i*flxj/dvol;
            }
          }
        }

        if (j<(je+1)) {
          pmb->pcoord->CellVolume(k,j,is,ie,vol);
          for (int n=0; n<NFLUID; ++n){
#pragma simd
            for (int i=is; i<=ie; ++i){
              Real& flxj  = flx(n,i);
              Real& area_i   = area(i);
              Real& dvol = vol(i);

              u(n,k,j,i) += dt*area_i*flxj/dvol;
            }
          }
        }

        if (MAGNETIC_FIELDS_ENABLED) {
#pragma simd
          for (int i=is; i<=ie; ++i){
            e_x2f(X2E1,k,j,i) = -flx(IBY,i); // flx(IBY) = (v2*b3 - v3*b2) = -EMFX
            e_x2f(X2E3,k,j,i) =  flx(IBZ,i); // flx(IBZ) = (v2*b1 - v1*b2) =  EMFZ
// estimate weight used to upwind electric fields in GS07 algorithm
            Real fac = (1024)*dt/pmb->pcoord->CenterWidth2(k,j,i);
            Real rat = std::min( 0.5, (fac*flx(IDN,i)/(u(IDN,k,j-1,i)+u(IDN,k,j,i))) );
            w_x2f(k,j,i) = 0.5 + std::max(-0.5,rat);
          }
        }

      }
    }
  }

//--------------------------------------------------------------------------------------
// k-direction 

  if (pmb->block_size.nx3 > 1) {

    for (int k=ks; k<=ke+1; ++k){

#pragma omp for schedule(static)
      for (int j=js; j<=je; ++j){

        if (step == 1) {  // reconstruction for correct step
          for (int n=0; n<NFLUID; ++n){
#pragma simd
          for (int i=is; i<=ie; ++i){
            wl(n,i) = w(n,k-1,j,i);
            wr(n,i) = w(n,k  ,j,i);
          }}
          if (MAGNETIC_FIELDS_ENABLED) {
#pragma simd
            for (int i=is; i<=ie; ++i){
              wl(IBY,i) = bcc(IB1,k-1,j,i);
              wl(IBZ,i) = bcc(IB2,k-1,j,i);
              wr(IBY,i) = bcc(IB1,k  ,j,i);
              wr(IBZ,i) = bcc(IB2,k  ,j,i);
            }
          }
        } else {  // reconstruction for correct step
          for (int n=0; n<NFLUID; ++n) {
            ReconstructionFuncX3(n,n,k,j,w,wl,wr);
          }
          if (MAGNETIC_FIELDS_ENABLED) {
            ReconstructionFuncX3(IB1,IBY,k,j,bcc,wl,wr);
            ReconstructionFuncX3(IB2,IBZ,k,j,bcc,wl,wr);
          }
        }

        RiemannSolver(k,j,is,ie,IVZ,b3,wl,wr,flx);

        pmb->pcoord->Face3Area(k,j,is,ie,area);
  
        if (k>ks) {
          pmb->pcoord->CellVolume(k-1,j,is,ie,vol);
          for (int n=0; n<NFLUID; ++n){
#pragma simd
            for (int i=is; i<=ie; ++i){
              Real& flxk = flx(n,i);
              Real& area_i   = area(i);
              Real& dvol = vol(i);

              u(n,k-1,j,i) -= dt*area_i*flxk/dvol;
            }
          }
        }

        if (k<(ke+1)) {
          pmb->pcoord->CellVolume(k,j,is,ie,vol);
          for (int n=0; n<NFLUID; ++n){
#pragma simd
            for (int i=is; i<=ie; ++i){
              Real& flxk = flx(n,i);
              Real& area_i   = area(i);
              Real& dvol = vol(i);

              u(n,k,j,i) += dt*area_i*flxk/dvol;
            }
          }
        }

        if (MAGNETIC_FIELDS_ENABLED) {
#pragma simd
          for (int i=is; i<=ie; ++i){
            e_x3f(X3E2,k,j,i) = -flx(IBY,i); // flx(IBY) = (v3*b1 - v1*b3) = -EMFY
            e_x3f(X3E1,k,j,i) =  flx(IBZ,i); // flx(IBZ) = (v3*b2 - v2*b3) =  EMFX
// estimate weight used to upwind electric fields in GS07 algorithm
            Real fac = (1024)*dt/pmb->pcoord->CenterWidth3(k,j,i);
            Real rat = std::min( 0.5, (fac*flx(IDN,i)/(u(IDN,k-1,j,i)+u(IDN,k,j,i))) );
            w_x3f(k,j,i) = 0.5 + std::max(-0.5,rat);
          }
        }

      }
    }
  }

} // end of omp parallel region

//--------------------------------------------------------------------------------------
//  Add source terms for half a timestep

  pmb->pcoord->CoordinateSourceTerms(dt,w,u);
  pmb->pfluid->pf_srcterms->PhysicalSourceTerms(pmb->pmy_domain->pmy_mesh->time,dt,w,u);
  if (pmb->pfluid->pf_srcterms->UserSourceTerm != NULL)
    pmb->pfluid->pf_srcterms->UserSourceTerm(pmb->pmy_domain->pmy_mesh->time,dt,w,u);

  return;
}
<|MERGE_RESOLUTION|>--- conflicted
+++ resolved
@@ -49,7 +49,6 @@
   int is = pmb->is; int js = pmb->js; int ks = pmb->ks;
   int ie = pmb->ie; int je = pmb->je; int ke = pmb->ke;
   int max_nthreads = pmb->pmy_domain->pmy_mesh->nthreads_mesh;
-<<<<<<< HEAD
  
   AthenaArray<Real> b1,b2,b3,e_x1f,e_x2f,e_x3f,w_x1f,w_x2f,w_x3f;
   b1.InitWithShallowCopy(pmb->pfield->b.x1f);
@@ -68,23 +67,6 @@
   } else {
     dt = (pmb->pmy_domain->pmy_mesh->dt);
   }
-=======
-
-  AthenaArray<Real> u = pmb->pfluid->u.ShallowCopy();
-  AthenaArray<Real> w = pmb->pfluid->w.ShallowCopy();
-  AthenaArray<Real> u1 = pmb->pfluid->u1.ShallowCopy();
-
-  AthenaArray<Real> bcc = pmb->pfield->bcc.ShallowCopy();
-  AthenaArray<Real> b1i = pmb->pfield->b.x1f.ShallowCopy();
-  AthenaArray<Real> b2i = pmb->pfield->b.x2f.ShallowCopy();
-  AthenaArray<Real> b3i = pmb->pfield->b.x3f.ShallowCopy();
-  AthenaArray<Real> e_x1f = pmb->pfield->e.x1f.ShallowCopy();
-  AthenaArray<Real> e_x2f = pmb->pfield->e.x2f.ShallowCopy();
-  AthenaArray<Real> e_x3f = pmb->pfield->e.x3f.ShallowCopy();
-  AthenaArray<Real> w_x1f = pmb->pfield->wght.x1f.ShallowCopy();
-  AthenaArray<Real> w_x2f = pmb->pfield->wght.x2f.ShallowCopy();
-  AthenaArray<Real> w_x3f = pmb->pfield->wght.x3f.ShallowCopy();
->>>>>>> acce12c2
 
 #pragma omp parallel default(shared) private(tid) num_threads(max_nthreads)
 {
@@ -346,4 +328,4 @@
     pmb->pfluid->pf_srcterms->UserSourceTerm(pmb->pmy_domain->pmy_mesh->time,dt,w,u);
 
   return;
-}
+}