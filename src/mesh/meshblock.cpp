--- conflicted
+++ resolved
@@ -177,16 +177,13 @@
 
   peos = new EquationOfState(this, pin);
 
-<<<<<<< HEAD
   if (RADIATION_ENABLED) {
     prad = new Radiation(this, pin);
   } else {
     prad = NULL;
   }
-=======
   // OrbitalAdvection: constructor depends on Coordinates, Hydro, Field, PassiveScalars.
   porb = new OrbitalAdvection(this, pin);
->>>>>>> 0dfb14e9
 
   // Create user mesh data
   InitUserMeshBlockData(pin);
