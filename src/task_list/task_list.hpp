--- conflicted
+++ resolved
@@ -25,22 +25,9 @@
 
 // TODO(felker): these 4x declarations can be nested in TaskList if MGTaskList is derived
 
-<<<<<<< HEAD
-//----------------------------------------------------------------------------------------
-//! \struct IntegratorWeight
-//  \brief weights used in time integrator tasks
-
-struct IntegratorWeight {
-  // 2S or 3S* low-storage RK coefficients, Ketcheson (2010)
-  Real delta; // low-storage coefficients to avoid double F() evaluation per substage
-  Real gamma_1, gamma_2, gamma_3; // low-storage coeff for weighted ave of registers
-  Real beta; // Coefficients from bidiagonal Shu-Osher form Beta matrix, -1 diagonal terms
-};
-=======
 // constants = return codes for functions working on individual Tasks and TaskList
 enum class TaskStatus {fail, success, next};
 enum class TaskListStatus {running, stuck, complete, nothing_to_do};
->>>>>>> b3456ce4
 
 //----------------------------------------------------------------------------------------
 //! \struct Task
@@ -106,7 +93,7 @@
   //  \brief weights used in time integrator tasks
 
   struct IntegratorWeight {
-    // 2S or 3S* low-storage RK coefficients, Ketchenson (2010)
+    // 2S or 3S* low-storage RK coefficients, Ketcheson (2010)
     Real delta; // low-storage coefficients to avoid double F() evaluation per substage
     Real gamma_1, gamma_2, gamma_3; // low-storage coeff for weighted ave of registers
     Real beta; // coeff. from bidiagonal Shu-Osher form Beta matrix, -1 diagonal terms
