//========================================================================================
// Athena++ astrophysical MHD code
// Copyright(C) 2014 James M. Stone <jmstone@princeton.edu> and other code contributors
// Licensed under the 3-clause BSD License, see LICENSE file for details
//========================================================================================
//! \file task_list.cpp
//  \brief functions for TaskList base class


// C headers

// C++ headers
//#include <vector>
// used to be needed for vector of pointers in DoTaskListOneStage()

// Athena++ headers
#include "../athena.hpp"
#include "../globals.hpp"
#include "../mesh/mesh.hpp"
#include "task_list.hpp"

#ifdef OPENMP_PARALLEL
#include <omp.h>
#endif

//----------------------------------------------------------------------------------------
// TaskList constructor

TaskList::TaskList(Mesh *pm) {
  pmy_mesh_=pm;
  ntasks = 0;
  nstages = 0;
}

// destructor

TaskList::~TaskList() {
}

//----------------------------------------------------------------------------------------
//! \fn enum TaskListStatus TaskList::DoAllAvailableTasks
//  \brief do all tasks that can be done (are not waiting for a dependency to be
//  cleared) in this TaskList, return status.

enum TaskListStatus TaskList::DoAllAvailableTasks(MeshBlock *pmb, int stage,
                                                  TaskState &ts) {
  int skip=0;
  enum TaskStatus ret;
  if (ts.num_tasks_left == 0) return TL_NOTHING_TO_DO;

  for (int i=ts.indx_first_task; i<ntasks; i++) {
    Task &taski=task_list_[i];
    if ((taski.task_id & ts.finished_tasks) == 0ULL) { // task not done
      // check if dependency clear
      if (((taski.dependency & ts.finished_tasks) == taski.dependency)) {
        ret=(this->*task_list_[i].TaskFunc)(pmb, stage);
        if (ret!=TASK_FAIL) { // success
          ts.num_tasks_left--;
          ts.finished_tasks |= taski.task_id;
          if (skip==0) ts.indx_first_task++;
          if (ts.num_tasks_left == 0) return TL_COMPLETE;
          if (ret==TASK_NEXT) continue;
          return TL_RUNNING;
        }
      }
      skip++; // increment number of tasks processed

    } else if (skip==0) { // this task is already done AND it is at the top of the list
      ts.indx_first_task++;
    }
  }
  return TL_STUCK; // there are still tasks to do but nothing can be done now
}

//----------------------------------------------------------------------------------------
//! \fn void TaskList::DoTaskListOneStage(Mesh *pmesh, int stage)
//  \brief completes all tasks in this list, will not return until all are tasks done

void TaskList::DoTaskListOneStage(Mesh *pmesh, int stage) {
  int nthreads = pmesh->GetNumMeshThreads();
  int nmb = pmesh->GetNumMeshBlocksThisRank(Globals::my_rank);

  // construct the MeshBlock array on this process
  MeshBlock **pmb_array = new MeshBlock*[nmb];
  MeshBlock *pmb = pmesh->pblock;
  for (int n=0; n < nmb; ++n) {
    pmb_array[n] = pmb;
    pmb = pmb->next;
  }

  // clear the task states, startup the integrator and initialize mpi calls
#pragma omp parallel for num_threads(nthreads) schedule(dynamic,1)
  for (int i=0; i<nmb; ++i) {
    pmb_array[i]->tasks.Reset(ntasks);
    StartupTaskList(pmb_array[i], stage);
  }

  int nmb_left = nmb;
  // cycle through all MeshBlocks and perform all tasks possible
  while (nmb_left > 0) {
    // KNOWN ISSUE: Workaround for unknown OpenMP race condition. See #183 on GitHub.
<<<<<<< HEAD
#pragma omp parallel for reduction(- : nmb_left) num_threads(nthreads) schedule(dynamic,1)
=======
#pragma omp parallel for reduction(-:nmb_left) num_threads(nthreads) schedule(dynamic,1)
>>>>>>> 263d9270
    for (int i=0; i<nmb; ++i) {
      if (DoAllAvailableTasks(pmb_array[i],stage,pmb_array[i]->tasks) == TL_COMPLETE) {
          nmb_left--;
      }
    }
  }
  delete [] pmb_array;
  return;
}<|MERGE_RESOLUTION|>--- conflicted
+++ resolved
@@ -99,11 +99,7 @@
   // cycle through all MeshBlocks and perform all tasks possible
   while (nmb_left > 0) {
     // KNOWN ISSUE: Workaround for unknown OpenMP race condition. See #183 on GitHub.
-<<<<<<< HEAD
 #pragma omp parallel for reduction(- : nmb_left) num_threads(nthreads) schedule(dynamic,1)
-=======
-#pragma omp parallel for reduction(-:nmb_left) num_threads(nthreads) schedule(dynamic,1)
->>>>>>> 263d9270
     for (int i=0; i<nmb; ++i) {
       if (DoAllAvailableTasks(pmb_array[i],stage,pmb_array[i]->tasks) == TL_COMPLETE) {
           nmb_left--;
