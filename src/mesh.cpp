--- conflicted
+++ resolved
@@ -937,7 +937,6 @@
   if (RADIATION_ENABLED)
     prad = new Radiation(this, pin);
   pbval  = new BoundaryValues(this, pin);
-<<<<<<< HEAD
   if (block_bcs[INNER_X2] == POLAR_BNDRY) {
     int level = loc.level - pmy_mesh->root_level;
     int num_north_polar_blocks = pmy_mesh->nrbx3 * (1 << level);
@@ -948,9 +947,7 @@
     int num_south_polar_blocks = pmy_mesh->nrbx3 * (1 << level);
     polar_neighbor_south = new PolarNeighborBlock[num_south_polar_blocks];
   }
-=======
-  
->>>>>>> 231e6bfe
+
 
   return;
 }
