--- conflicted
+++ resolved
@@ -122,22 +122,55 @@
   void ProlongateBoundaries(AthenaArray<Real> &pdst, AthenaArray<Real> &cdst, 
        FaceField &bfdst, AthenaArray<Real> &bcdst, const Real time, const Real dt);
 
-<<<<<<< HEAD
-  int LoadHydroBoundaryBufferSameLevel(AthenaArray<Real> &src, Real *buf,
+  int LoadCellCenteredBoundaryBufferSameLevel(AthenaArray<Real> &src,
+                      int ns, int ne, Real *buf, const NeighborBlock& nb);
+  int LoadCellCenteredBoundaryBufferToCoarser(AthenaArray<Real> &src,
+      int ns, int ne, Real *buf, AthenaArray<Real> &cbuf, const NeighborBlock& nb);
+  int LoadCellCenteredBoundaryBufferToFiner(AthenaArray<Real> &src,
+                      int ns, int ne, Real *buf, const NeighborBlock& nb);
+  void SendCellCenteredBoundaryBuffers(AthenaArray<Real> &src,
+                                       enum CCBoundaryType type);
+  void SetCellCenteredBoundarySameLevel(AthenaArray<Real> &dst, int ns, int ne,
+                                  Real *buf, const NeighborBlock& nb, bool *flip);
+  void SetCellCenteredBoundaryFromCoarser(int ns, int ne, Real *buf,
+                      AthenaArray<Real> &cbuf, const NeighborBlock& nb, bool *flip);
+  void SetCellCenteredBoundaryFromFiner(AthenaArray<Real> &dst, int ns, int ne,
+                                  Real *buf, const NeighborBlock& nb, bool *flip);
+  bool ReceiveCellCenteredBoundaryBuffers(AthenaArray<Real> &dst,
+                                          enum CCBoundaryType type);
+  void ReceiveCellCenteredBoundaryBuffersWithWait(AthenaArray<Real> &dst,
+                                           enum CCBoundaryType type);
+  void PolarSingleCellCentered(AthenaArray<Real> &dst, int ns, int ne);
+
+  int LoadFieldBoundaryBufferSameLevel(FaceField &src, Real *buf,
                                        const NeighborBlock& nb);
-  int LoadHydroBoundaryBufferToCoarser(AthenaArray<Real> &src, Real *buf,
-                                       const NeighborBlock& nb, bool cons);
-  int LoadHydroBoundaryBufferToFiner(AthenaArray<Real> &src, Real *buf,
+  int LoadFieldBoundaryBufferToCoarser(FaceField &src, Real *buf,
+                                       const NeighborBlock& nb);
+  int LoadFieldBoundaryBufferToFiner(FaceField &src, Real *buf,
                                      const NeighborBlock& nb);
-  void SendHydroBoundaryBuffers(AthenaArray<Real> &src, bool cons);
-  void SetHydroBoundarySameLevel(AthenaArray<Real> &dst, Real *buf,
-                                 const NeighborBlock& nb);
-  void SetHydroBoundaryFromCoarser(Real *buf, const NeighborBlock& nb, bool cons);
-  void SetHydroBoundaryFromFiner(AthenaArray<Real> &dst, Real *buf,
-                                 const NeighborBlock& nb);
-  bool ReceiveHydroBoundaryBuffers(AthenaArray<Real> &dst);
-  void ReceiveHydroBoundaryBuffersWithWait(AthenaArray<Real> &dst, bool cons);
-  void PolarSingleHydro(AthenaArray<Real> &dst);
+  void SendFieldBoundaryBuffers(FaceField &src);
+  void SetFieldBoundarySameLevel(FaceField &dst, Real *buf, const NeighborBlock& nb);
+  void SetFieldBoundaryFromCoarser(Real *buf, const NeighborBlock& nb);
+  void SetFieldBoundaryFromFiner(FaceField &dst, Real *buf, const NeighborBlock& nb);
+  bool ReceiveFieldBoundaryBuffers(FaceField &dst);
+  void ReceiveFieldBoundaryBuffersWithWait(FaceField &dst);
+  void PolarSingleField(FaceField &dst);
+
+  void SendFluxCorrection(enum FluxCorrectionType type);
+  bool ReceiveFluxCorrection(enum FluxCorrectionType type);
+
+  int LoadEMFBoundaryBufferSameLevel(Real *buf, const NeighborBlock& nb);
+  int LoadEMFBoundaryBufferToCoarser(Real *buf, const NeighborBlock& nb);
+  int LoadEMFBoundaryPolarBuffer(Real *buf, const PolarNeighborBlock &nb);
+  void SendEMFCorrection(void);
+  void SetEMFBoundarySameLevel(Real *buf, const NeighborBlock& nb);
+  void SetEMFBoundaryFromFiner(Real *buf, const NeighborBlock& nb);
+  void SetEMFBoundaryPolar(Real **buf_list, int num_bufs, bool north);
+  void ClearCoarseEMFBoundary(void);
+  void AverageEMFBoundary(void);
+  void PolarSingleEMF(void);
+  bool ReceiveEMFCorrection(void);
+
 #ifdef INCLUDE_CHEMISTRY
   void StartReceivingSpecies(void);
   void ClearBoundarySpecies(void);
@@ -160,56 +193,6 @@
   bool ReceiveSixrayBoundaryBuffers(AthenaArray<Real> &dst, const int direction);
 
 #endif //INCLUDE_CHEMISTRY
-=======
-  int LoadCellCenteredBoundaryBufferSameLevel(AthenaArray<Real> &src,
-                      int ns, int ne, Real *buf, const NeighborBlock& nb);
-  int LoadCellCenteredBoundaryBufferToCoarser(AthenaArray<Real> &src,
-      int ns, int ne, Real *buf, AthenaArray<Real> &cbuf, const NeighborBlock& nb);
-  int LoadCellCenteredBoundaryBufferToFiner(AthenaArray<Real> &src,
-                      int ns, int ne, Real *buf, const NeighborBlock& nb);
-  void SendCellCenteredBoundaryBuffers(AthenaArray<Real> &src,
-                                       enum CCBoundaryType type);
-  void SetCellCenteredBoundarySameLevel(AthenaArray<Real> &dst, int ns, int ne,
-                                  Real *buf, const NeighborBlock& nb, bool *flip);
-  void SetCellCenteredBoundaryFromCoarser(int ns, int ne, Real *buf,
-                      AthenaArray<Real> &cbuf, const NeighborBlock& nb, bool *flip);
-  void SetCellCenteredBoundaryFromFiner(AthenaArray<Real> &dst, int ns, int ne,
-                                  Real *buf, const NeighborBlock& nb, bool *flip);
-  bool ReceiveCellCenteredBoundaryBuffers(AthenaArray<Real> &dst,
-                                          enum CCBoundaryType type);
-  void ReceiveCellCenteredBoundaryBuffersWithWait(AthenaArray<Real> &dst,
-                                           enum CCBoundaryType type);
-  void PolarSingleCellCentered(AthenaArray<Real> &dst, int ns, int ne);
->>>>>>> 58bb79e7
-
-  int LoadFieldBoundaryBufferSameLevel(FaceField &src, Real *buf,
-                                       const NeighborBlock& nb);
-  int LoadFieldBoundaryBufferToCoarser(FaceField &src, Real *buf,
-                                       const NeighborBlock& nb);
-  int LoadFieldBoundaryBufferToFiner(FaceField &src, Real *buf,
-                                     const NeighborBlock& nb);
-  void SendFieldBoundaryBuffers(FaceField &src);
-  void SetFieldBoundarySameLevel(FaceField &dst, Real *buf, const NeighborBlock& nb);
-  void SetFieldBoundaryFromCoarser(Real *buf, const NeighborBlock& nb);
-  void SetFieldBoundaryFromFiner(FaceField &dst, Real *buf, const NeighborBlock& nb);
-  bool ReceiveFieldBoundaryBuffers(FaceField &dst);
-  void ReceiveFieldBoundaryBuffersWithWait(FaceField &dst);
-  void PolarSingleField(FaceField &dst);
-
-  void SendFluxCorrection(enum FluxCorrectionType type);
-  bool ReceiveFluxCorrection(enum FluxCorrectionType type);
-
-  int LoadEMFBoundaryBufferSameLevel(Real *buf, const NeighborBlock& nb);
-  int LoadEMFBoundaryBufferToCoarser(Real *buf, const NeighborBlock& nb);
-  int LoadEMFBoundaryPolarBuffer(Real *buf, const PolarNeighborBlock &nb);
-  void SendEMFCorrection(void);
-  void SetEMFBoundarySameLevel(Real *buf, const NeighborBlock& nb);
-  void SetEMFBoundaryFromFiner(Real *buf, const NeighborBlock& nb);
-  void SetEMFBoundaryPolar(Real **buf_list, int num_bufs, bool north);
-  void ClearCoarseEMFBoundary(void);
-  void AverageEMFBoundary(void);
-  void PolarSingleEMF(void);
-  bool ReceiveEMFCorrection(void);
 
 private:
   MeshBlock *pmy_block_;  // ptr to MeshBlock containing this BVals
