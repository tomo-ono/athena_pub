--- conflicted
+++ resolved
@@ -64,16 +64,6 @@
 
   # check largest maximum error scaled to RMS is within bounds at each highest res
   if data[1][13] > 8.0:
-<<<<<<< HEAD
-    print "maximum relative error in L-going fast wave too large",data[1][13]
-    return False
-  # check error in M1 for Alfven wave since density constant
-  if data[3][15]/data[3][6] > 8.0:
-    print "maximum relative error in L-going Alfven wave too large",data[3][15]/data[3][6]
-    return False
-  if data[5][13] > 8.0:
-    print "maximum relative error in L-going slow wave too large",data[5][13]
-=======
     print("maximum relative error in L-going fast wave too large",data[1][13])
     return False
   # check error in M1 for Alfven wave since density constant
@@ -82,38 +72,10 @@
     return False
   if data[5][13] > 8.0:
     print("maximum relative error in L-going slow wave too large",data[5][13])
->>>>>>> 0380ab45
     return False
 
   # check RMS error and convergence of all three waves
   if data[1][4] > 4.0e-8:
-<<<<<<< HEAD
-    print "RMS error in L-going fast wave too large",data[1][4]
-    return False
-  if data[1][4]/data[0][4] > 0.4:
-    print "not converging for L-going fast wave",data[0][4],data[1][4]
-    return False
-
-  if data[3][4] > 4.0e-8:
-    print "RMS error in L-going Alfven wave too large",data[3][4]
-    return False
-  if data[3][4]/data[2][4] > 0.4:
-    print "not converging for L-going Alfven wave",data[2][4],data[3][4]
-    return False
-
-  if data[5][4] > 5.0e-8:
-    print "RMS error in L-going slow wave too large",data[5][4]
-    return False
-  if data[5][4]/data[4][4] > 0.4:
-    print "not converging for L-going slow wave",data[4][4],data[5][4]
-    return False
-
-  if data[7][4] > 2.5e-8:
-    print "RMS error in entropy wave too large",data[7][4]
-    return False
-  if data[7][4]/data[6][4] > 0.4:
-    print "not converging for entropy wave",data[6][4],data[7][4]
-=======
     print("RMS error in L-going fast wave too large",data[1][4])
     return False
   if data[1][4]/data[0][4] > 0.4:
@@ -139,7 +101,6 @@
     return False
   if data[7][4]/data[6][4] > 0.4:
     print("not converging for entropy wave",data[6][4],data[7][4])
->>>>>>> 0380ab45
     return False
 
   # check error identical for waves in each direction
